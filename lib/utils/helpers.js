--- conflicted
+++ resolved
@@ -1,8 +1,4 @@
 import fs from 'fs'
-<<<<<<< HEAD
-import url from 'url'
-=======
->>>>>>> 71bbd613
 import crypto from 'crypto'
 import uuidValidate from 'uuid-validate'
 import { isEmpty, has, isObject } from 'lodash'
@@ -108,29 +104,4 @@
       }
     })
   )
-}
-
-export function sha256FileByPath(path) {
-  return new Promise((resolve, reject) => {
-    let sha256 = crypto.createHash('sha256')
-    let readStream = fs.createReadStream(path)
-    readStream.on('data', data => sha256.update(data))
-    readStream.on('end', () => {
-      let hash = sha256.digest('hex')
-      resolve({
-        path,
-        hash
-      })
-    })
-    readStream.on('error', err => {
-      if (err.code === 'EACCES') {
-        resolve({
-          path: path,
-          hash: null,
-          error: 'EACCES'
-        })
-      }
-      reject(err)
-    })
-  })
 }