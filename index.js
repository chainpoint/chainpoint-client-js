--- conflicted
+++ resolved
@@ -47,121 +47,11 @@
   normalizeProofs,
   parseProofs,
   promiseMap,
-<<<<<<< HEAD
-  sha256FileByPath
-} = utils
-
-// CONSTANTS
-const NODE_PROXY_URI = 'https://node-proxy.chainpoint.org:443'
-const DNS_CORE_DISCOVERY_ADDR = '_core.addr.chainpoint.org'
-
-/**
- * Retrieve an Array of discovered Core URIs. Returns one Core URI by default.
- *
- * @param {Integer} num - Max number of Core URI's to return.
- * @param {function} callback - An optional callback function.
- * @returns {string} - Returns either a callback or a Promise with an Array of Core URI strings.
- */
-export function getCores(num, callback) {
-  callback = callback || function() {}
-  num = num || 1
-
-  if (!_isInteger(num) || num < 1) throw new Error('num arg must be an Integer >= 1')
-
-  return new Promise(function(resolve, reject) {
-    if (dns && _isFunction(dns.resolveTxt)) {
-      dns.resolveTxt(DNS_CORE_DISCOVERY_ADDR, (err, records) => {
-        if (err) {
-          reject(err)
-          return callback(err)
-        }
-
-        if (_isEmpty(records)) {
-          let err = new Error('no core addresses available')
-          reject(err)
-          return callback(err)
-        }
-
-        let cores = _map(records, coreIP => {
-          return 'https://' + coreIP
-        })
-
-        // randomize the order
-        let shuffledCores = _shuffle(cores)
-        // only return cores with valid addresses (should be all)
-        let filteredCores = _filter(shuffledCores, function(c) {
-          return isValidCoreURI(c)
-        })
-        // only return num cores
-        let slicedCores = _slice(filteredCores, 0, num)
-
-        resolve(slicedCores)
-        return callback(null, slicedCores)
-      })
-    } else {
-      // `dns` module is not available in the browser
-      // fallback to simple random selection of Cores
-      let cores = ['https://a.chainpoint.org', 'https://b.chainpoint.org', 'https://c.chainpoint.org']
-      let slicedCores = _slice(_shuffle(cores), 0, num)
-      resolve(slicedCores)
-      return callback(null, slicedCores)
-    }
-  })
-}
-
-/**
- * Retrieve an Array of discovered Node URIs. Returns three Node URIs by default.
- * Can only return up to the number of Nodes that Core provides.
- *
- * @param {Integer} num - Max number of Node URIs to return.
- * @param {function} callback - An optional callback function.
- * @returns {Array<String>} - Returns either a callback or a Promise with an Array of Node URI strings
- */
-export function getNodes(num, callback) {
-  callback = callback || function() {}
-  num = num || 3
-
-  if (!_isInteger(num) || num < 1) throw new Error('num arg must be an Integer >= 1')
-
-  return new Promise(function(resolve, reject) {
-    getCores(1)
-      .then(coreURI => {
-        let getNodeURI = _first(coreURI) + '/nodes/random'
-        return fetch(getNodeURI)
-          .then(res => res.json())
-          .then(response => {
-            // extract public_uri from each node object
-            let nodes = _map(response, 'public_uri')
-            // randomize the order
-            let shuffledNodes = _shuffle(nodes)
-            // only return nodes with valid addresses (should be all)
-            let filteredNodes = _filter(shuffledNodes, function(n) {
-              return isValidNodeURI(n)
-            })
-            // only return maxNodes nodes
-            let slicedNodes = _slice(filteredNodes, 0, num)
-            // We should never return an empty array of nodes
-            if (!slicedNodes.length)
-              throw new Error('There seems to be an issue retrieving a list of available nodes. Please try again.')
-
-            resolve(slicedNodes)
-            return callback(null, slicedNodes)
-          })
-      })
-      .catch(err => {
-        reject(err)
-        return callback(err)
-      })
-  })
-}
-
-=======
   sha256FileByPath,
   getCores,
   getNodes
 } = utils
 
->>>>>>> 71bbd613
 /**
  * Submit hash(es) to one or more Nodes, returning an Array of proof handle objects, one for each submitted hash and Node combination.
  * @param {Array<String>} hashes - An Array of String Hashes in Hexadecimal form.
